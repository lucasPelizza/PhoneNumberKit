//
//  PartialFormatterTests.swift
//  PhoneNumberKit
//
//  Created by Roy Marmelstein on 09/02/2016.
//  Copyright © 2016 Roy Marmelstein. All rights reserved.
//

@testable import PhoneNumberKit
import XCTest

import PhoneNumberKit

/// Testing partial formatter. Goal is to replicate formatting behaviour of Apple's dialer.
class PartialFormatterTests: XCTestCase {
    let phoneNumberKit = PhoneNumberKit()

    // +33689555555
    func testFrenchNumberFromFrenchRegion() {
        let partialFormatter = PartialFormatter(phoneNumberKit: phoneNumberKit, defaultRegion: "FR")
        var testNumber = "+"
        XCTAssertEqual(partialFormatter.formatPartial(testNumber), "+")
        testNumber = "+3"
        XCTAssertEqual(partialFormatter.formatPartial(testNumber), "+3")
        testNumber = "+33"
        XCTAssertEqual(partialFormatter.formatPartial(testNumber), "+33")
        testNumber = "+336"
        XCTAssertEqual(partialFormatter.formatPartial(testNumber), "+33 6")
        testNumber = "+3368"
        XCTAssertEqual(partialFormatter.formatPartial(testNumber), "+33 6 8")
        testNumber = "+33689"
        XCTAssertEqual(partialFormatter.formatPartial(testNumber), "+33 6 89")
        testNumber = "+336895"
        XCTAssertEqual(partialFormatter.formatPartial(testNumber), "+33 6 89 5")
        testNumber = "+3368955"
        XCTAssertEqual(partialFormatter.formatPartial(testNumber), "+33 6 89 55")
        testNumber = "+33689555"
        XCTAssertEqual(partialFormatter.formatPartial(testNumber), "+33 6 89 55 5")
        testNumber = "+336895555"
        XCTAssertEqual(partialFormatter.formatPartial(testNumber), "+33 6 89 55 55")
        testNumber = "+3368955555"
        XCTAssertEqual(partialFormatter.formatPartial(testNumber), "+33 6 89 55 55 5")
        testNumber = "+33689555555"
        XCTAssertEqual(partialFormatter.formatPartial(testNumber), "+33 6 89 55 55 55")
    }

    func testFrenchNumberIDDFromFrenchRegion() {
        let partialFormatter = PartialFormatter(phoneNumberKit: phoneNumberKit, defaultRegion: "FR")
        var testNumber = "0"
        XCTAssertEqual(partialFormatter.formatPartial(testNumber), "0")
        testNumber = "00"
        XCTAssertEqual(partialFormatter.formatPartial(testNumber), "00")
        testNumber = "003"
        XCTAssertEqual(partialFormatter.formatPartial(testNumber), "00 3")
        testNumber = "0033"
        XCTAssertEqual(partialFormatter.formatPartial(testNumber), "00 33")
        testNumber = "00336"
        XCTAssertEqual(partialFormatter.formatPartial(testNumber), "00 33 6")
        testNumber = "003368"
        XCTAssertEqual(partialFormatter.formatPartial(testNumber), "00 33 6 8")
        testNumber = "0033689"
        XCTAssertEqual(partialFormatter.formatPartial(testNumber), "00 33 6 89")
        testNumber = "00336895"
        XCTAssertEqual(partialFormatter.formatPartial(testNumber), "00 33 6 89 5")
        testNumber = "003368955"
        XCTAssertEqual(partialFormatter.formatPartial(testNumber), "00 33 6 89 55")
        testNumber = "0033689555"
        XCTAssertEqual(partialFormatter.formatPartial(testNumber), "00 33 6 89 55 5")
        testNumber = "00336895555"
        XCTAssertEqual(partialFormatter.formatPartial(testNumber), "00 33 6 89 55 55")
        testNumber = "003368955555"
        XCTAssertEqual(partialFormatter.formatPartial(testNumber), "00 33 6 89 55 55 5")
        testNumber = "0033689555555"
        XCTAssertEqual(partialFormatter.formatPartial(testNumber), "00 33 6 89 55 55 55")
    }

    // 268 464 1234
    // Test for number that is not the country code's main country
    func testAntiguaNumber() {
        let partialFormatter = PartialFormatter(phoneNumberKit: phoneNumberKit, defaultRegion: "AG")
        var number = "2"
        XCTAssertEqual(partialFormatter.formatPartial(number), "2")
        number = "26"
        XCTAssertEqual(partialFormatter.formatPartial(number), "26")
        number = "268"
        XCTAssertEqual(partialFormatter.formatPartial(number), "268")
        number = "2684"
        XCTAssertEqual(partialFormatter.formatPartial(number), "268-4")
        number = "26846"
        XCTAssertEqual(partialFormatter.formatPartial(number), "268-46")
        number = "268464"
        XCTAssertEqual(partialFormatter.formatPartial(number), "268-464")
        number = "2684641"
        XCTAssertEqual(partialFormatter.formatPartial(number), "268-4641")
        number = "26846412"
        XCTAssertEqual(partialFormatter.formatPartial(number), "(268) 464-12")
        number = "268464123"
        XCTAssertEqual(partialFormatter.formatPartial(number), "(268) 464-123")
        number = "2684641234"
        XCTAssertEqual(partialFormatter.formatPartial(number), "(268) 464-1234")
    }

    func testFrenchNumberFromAmericanRegion() {
        let partialFormatter = PartialFormatter(phoneNumberKit: phoneNumberKit, defaultRegion: "US")
        var testNumber = "+"
        XCTAssertEqual(partialFormatter.formatPartial(testNumber), "+")
        testNumber = "+3"
        XCTAssertEqual(partialFormatter.formatPartial(testNumber), "+3")
        testNumber = "+33"
        XCTAssertEqual(partialFormatter.formatPartial(testNumber), "+33")
        testNumber = "+336"
        XCTAssertEqual(partialFormatter.formatPartial(testNumber), "+33 6")
        testNumber = "+3368"
        XCTAssertEqual(partialFormatter.formatPartial(testNumber), "+33 6 8")
        testNumber = "+33689"
        XCTAssertEqual(partialFormatter.formatPartial(testNumber), "+33 6 89")
        testNumber = "+336895"
        XCTAssertEqual(partialFormatter.formatPartial(testNumber), "+33 6 89 5")
        testNumber = "+3368955"
        XCTAssertEqual(partialFormatter.formatPartial(testNumber), "+33 6 89 55")
        testNumber = "+33689555"
        XCTAssertEqual(partialFormatter.formatPartial(testNumber), "+33 6 89 55 5")
        testNumber = "+336895555"
        XCTAssertEqual(partialFormatter.formatPartial(testNumber), "+33 6 89 55 55")
        testNumber = "+3368955555"
        XCTAssertEqual(partialFormatter.formatPartial(testNumber), "+33 6 89 55 55 5")
        testNumber = "+33689555555"
        XCTAssertEqual(partialFormatter.formatPartial(testNumber), "+33 6 89 55 55 55")
    }

    func testFrenchNumberIDDFromAmericanRegion() {
        let partialFormatter = PartialFormatter(phoneNumberKit: phoneNumberKit, defaultRegion: "US")
        var testNumber = "0"
        XCTAssertEqual(partialFormatter.formatPartial(testNumber), "0")
        testNumber = "01"
        XCTAssertEqual(partialFormatter.formatPartial(testNumber), "01")
        testNumber = "011"
        XCTAssertEqual(partialFormatter.formatPartial(testNumber), "011")
        testNumber = "0113"
        XCTAssertEqual(partialFormatter.formatPartial(testNumber), "011 3")
        testNumber = "01133"
        XCTAssertEqual(partialFormatter.formatPartial(testNumber), "011 33")
        testNumber = "011336"
        XCTAssertEqual(partialFormatter.formatPartial(testNumber), "011 33 6")
        testNumber = "0113368"
        XCTAssertEqual(partialFormatter.formatPartial(testNumber), "011 33 6 8")
        testNumber = "01133689"
        XCTAssertEqual(partialFormatter.formatPartial(testNumber), "011 33 6 89")
        testNumber = "011336895"
        XCTAssertEqual(partialFormatter.formatPartial(testNumber), "011 33 6 89 5")
        testNumber = "0113368955"
        XCTAssertEqual(partialFormatter.formatPartial(testNumber), "011 33 6 89 55")
        testNumber = "01133689555"
        XCTAssertEqual(partialFormatter.formatPartial(testNumber), "011 33 6 89 55 5")
        testNumber = "011336895555"
        XCTAssertEqual(partialFormatter.formatPartial(testNumber), "011 33 6 89 55 55")
        testNumber = "0113368955555"
        XCTAssertEqual(partialFormatter.formatPartial(testNumber), "011 33 6 89 55 55 5")
        testNumber = "01133689555555"
        XCTAssertEqual(partialFormatter.formatPartial(testNumber), "011 33 6 89 55 55 55")
    }

    func testInvalidNumberNotANumber() {
        let partialFormatter = PartialFormatter(phoneNumberKit: phoneNumberKit, defaultRegion: "US")
        let testNumber = "ae4c08c6-be33-40ef-a417-e5166e307b5e"
        XCTAssertEqual(partialFormatter.formatPartial(testNumber), "ae4c08c6-be33-40ef-a417-e5166e307b5e")
    }

    // +390549555555
    func testItalianLeadingZeroFromUS() {
        let partialFormatter = PartialFormatter(phoneNumberKit: phoneNumberKit, defaultRegion: "US")
        var testNumber = "+"
        XCTAssertEqual(partialFormatter.formatPartial(testNumber), "+")
        testNumber = "+3"
        XCTAssertEqual(partialFormatter.formatPartial(testNumber), "+3")
        testNumber = "+39"
        XCTAssertEqual(partialFormatter.formatPartial(testNumber), "+39")
        testNumber = "+390"
        XCTAssertEqual(partialFormatter.formatPartial(testNumber), "+39 0")
        testNumber = "+3905"
        XCTAssertEqual(partialFormatter.formatPartial(testNumber), "+39 05")
        testNumber = "+39054"
        XCTAssertEqual(partialFormatter.formatPartial(testNumber), "+39 054")
        testNumber = "+390549"
        XCTAssertEqual(partialFormatter.formatPartial(testNumber), "+39 0549")
        testNumber = "+3905495"
        XCTAssertEqual(partialFormatter.formatPartial(testNumber), "+39 0549 5")
        testNumber = "+39054955"
        XCTAssertEqual(partialFormatter.formatPartial(testNumber), "+39 0549 55")
        testNumber = "+390549555"
        XCTAssertEqual(partialFormatter.formatPartial(testNumber), "+39 0549 555")
        testNumber = "+3905495555"
        XCTAssertEqual(partialFormatter.formatPartial(testNumber), "+39 0549 5555")
        testNumber = "+39054955555"
        XCTAssertEqual(partialFormatter.formatPartial(testNumber), "+39 0549 55555")
        testNumber = "+390549555555"
        XCTAssertEqual(partialFormatter.formatPartial(testNumber), "+39 0549 555555")
    }

    func testFrenchNumberLocal() {
        let partialFormatter = PartialFormatter(phoneNumberKit: phoneNumberKit, defaultRegion: "FR")
        var testNumber = "0"
        XCTAssertEqual(partialFormatter.formatPartial(testNumber), "0")
        testNumber = "06"
        XCTAssertEqual(partialFormatter.formatPartial(testNumber), "06")
        testNumber = "068"
        XCTAssertEqual(partialFormatter.formatPartial(testNumber), "06 8")
        testNumber = "0689"
        XCTAssertEqual(partialFormatter.formatPartial(testNumber), "06 89")
        testNumber = "06895"
        XCTAssertEqual(partialFormatter.formatPartial(testNumber), "06 89 5")
        testNumber = "068955"
        XCTAssertEqual(partialFormatter.formatPartial(testNumber), "06 89 55")
        testNumber = "0689555"
        XCTAssertEqual(partialFormatter.formatPartial(testNumber), "06 89 55 5")
        testNumber = "06895555"
        XCTAssertEqual(partialFormatter.formatPartial(testNumber), "06 89 55 55")
        testNumber = "068955555"
        XCTAssertEqual(partialFormatter.formatPartial(testNumber), "06 89 55 55 5")
        testNumber = "0689555555"
        XCTAssertEqual(partialFormatter.formatPartial(testNumber), "06 89 55 55 55")
    }

    func testUSTollFreeNumber() {
        let partialFormatter = PartialFormatter(phoneNumberKit: phoneNumberKit, defaultRegion: "US")
        var testNumber = "8"
        XCTAssertEqual(partialFormatter.formatPartial(testNumber), "8")
        testNumber = "80"
        XCTAssertEqual(partialFormatter.formatPartial(testNumber), "80")
        testNumber = "800"
        XCTAssertEqual(partialFormatter.formatPartial(testNumber), "800")
        testNumber = "8002"
        XCTAssertEqual(partialFormatter.formatPartial(testNumber), "800-2")
        testNumber = "80025"
        XCTAssertEqual(partialFormatter.formatPartial(testNumber), "800-25")
        testNumber = "800253"
        XCTAssertEqual(partialFormatter.formatPartial(testNumber), "800-253")
        testNumber = "8002530"
        XCTAssertEqual(partialFormatter.formatPartial(testNumber), "800-2530")
        testNumber = "80025300"
        XCTAssertEqual(partialFormatter.formatPartial(testNumber), "(800) 253-00")
        testNumber = "800253000"
        XCTAssertEqual(partialFormatter.formatPartial(testNumber), "(800) 253-000")
        testNumber = "8002530000"
        XCTAssertEqual(partialFormatter.formatPartial(testNumber), "(800) 253-0000")
    }

    // 07739555555
    func testUKMobileNumber() {
        let partialFormatter = PartialFormatter(phoneNumberKit: phoneNumberKit, defaultRegion: "GB")
        var testNumber = "0"
        XCTAssertEqual(partialFormatter.formatPartial(testNumber), "0")
        testNumber = "07"
        XCTAssertEqual(partialFormatter.formatPartial(testNumber), "07")
        testNumber = "077"
        XCTAssertEqual(partialFormatter.formatPartial(testNumber), "077")
        testNumber = "0773"
        XCTAssertEqual(partialFormatter.formatPartial(testNumber), "0773")
        testNumber = "07739"
        XCTAssertEqual(partialFormatter.formatPartial(testNumber), "07739")
        testNumber = "077395"
        XCTAssertEqual(partialFormatter.formatPartial(testNumber), "07739 5")
        testNumber = "0773955"
        XCTAssertEqual(partialFormatter.formatPartial(testNumber), "07739 55")
        testNumber = "07739555"
        XCTAssertEqual(partialFormatter.formatPartial(testNumber), "07739 555")
        testNumber = "077395555"
        XCTAssertEqual(partialFormatter.formatPartial(testNumber), "07739 5555")
        testNumber = "0773955555"
        XCTAssertEqual(partialFormatter.formatPartial(testNumber), "07739 55555")
        testNumber = "07739555555"
        XCTAssertEqual(partialFormatter.formatPartial(testNumber), "07739 555555")
    }
<<<<<<< HEAD

=======
    
    // 07739555555,9
    func testUKMobileNumberWithDigitsPausesAndWaits() {
        let partialFormatter = PartialFormatter(phoneNumberKit: phoneNumberKit, defaultRegion: "GB")
        var testNumber = "0"
        XCTAssertEqual(partialFormatter.formatPartial(testNumber), "0")
        testNumber = "07"
        XCTAssertEqual(partialFormatter.formatPartial(testNumber), "07")
        testNumber = "077"
        XCTAssertEqual(partialFormatter.formatPartial(testNumber), "077")
        testNumber = "0773"
        XCTAssertEqual(partialFormatter.formatPartial(testNumber), "0773")
        testNumber = "07739"
        XCTAssertEqual(partialFormatter.formatPartial(testNumber), "07739")
        testNumber = "077395"
        XCTAssertEqual(partialFormatter.formatPartial(testNumber), "07739 5")
        testNumber = "0773955"
        XCTAssertEqual(partialFormatter.formatPartial(testNumber), "07739 55")
        testNumber = "07739555"
        XCTAssertEqual(partialFormatter.formatPartial(testNumber), "07739 555")
        testNumber = "077395555"
        XCTAssertEqual(partialFormatter.formatPartial(testNumber), "07739 5555")
        testNumber = "0773955555"
        XCTAssertEqual(partialFormatter.formatPartial(testNumber), "07739 55555")
        testNumber = "07739555555"
        XCTAssertEqual(partialFormatter.formatPartial(testNumber), "07739 555555")
        testNumber = "07739555555,"
        XCTAssertEqual(partialFormatter.formatPartial(testNumber), "07739 555555,")
        testNumber = "07739555555,9"
        XCTAssertEqual(partialFormatter.formatPartial(testNumber), "07739 555555,9")
        testNumber = "07739555555,9,"
        XCTAssertEqual(partialFormatter.formatPartial(testNumber), "07739555555,9,")
        testNumber = "07739555555,9,1"
        XCTAssertEqual(partialFormatter.formatPartial(testNumber), "07739 555555,9,1")
        testNumber = "07739555555,9,1;"
        XCTAssertEqual(partialFormatter.formatPartial(testNumber), "07739555555,9,1;") // not quite the expected, should keep formatting and just add pauses and waits during typing.
        testNumber = "07739555555,9,1;2"
        XCTAssertEqual(partialFormatter.formatPartial(testNumber), "07739 555555,9,1;2")
        testNumber = "07739555555,9,1;2;"
        XCTAssertEqual(partialFormatter.formatPartial(testNumber), "07739555555,9,1;2;") // not quite the expected, should keep formatting and just add pauses and waits during typing.
        testNumber = "07739555555,9,1;2;5"
        XCTAssertEqual(partialFormatter.formatPartial(testNumber), "07739 555555,9,1;2;5")
    }
    
>>>>>>> 24b754a3
    // MARK: region prediction

    func testMinimalFrenchNumber() {
        let partialFormatter = PartialFormatter(phoneNumberKit: phoneNumberKit, defaultRegion: "US")
        _ = partialFormatter.formatPartial("+33")
        XCTAssertEqual(partialFormatter.currentRegion, "FR")
    }

    func testMinimalUSNumberFromFrance() {
        let partialFormatter = PartialFormatter(phoneNumberKit: phoneNumberKit, defaultRegion: "FR")
        _ = partialFormatter.formatPartial("+1")
        XCTAssertEqual(partialFormatter.currentRegion, "US")
    }

    func testRegionResetsWithEachCallToFormatPartial() {
        let partialFormatter = PartialFormatter(phoneNumberKit: phoneNumberKit, defaultRegion: "DE")
        _ = partialFormatter.formatPartial("+1 212 555 1212")
        XCTAssertEqual(partialFormatter.currentRegion, "US")
        _ = partialFormatter.formatPartial("invalid raw number")
        XCTAssertEqual(partialFormatter.currentRegion, "DE")
    }

    // MARK: max digits

    func testMaxDigits() {
        func test(_ maxDigits: Int?, _ formatted: String) {
            let partialFormatter = PartialFormatter(phoneNumberKit: phoneNumberKit, defaultRegion: "US", maxDigits: maxDigits)
            XCTAssertEqual(partialFormatter.formatPartial("555 555 5555"), formatted)
        }

        test(nil, "(555) 555-5555")
        test(0, "")
        test(1, "5")
        test(2, "55")
        test(3, "555")
        test(4, "555-5")
        test(5, "555-55")
        test(6, "555-555")
        test(7, "555-5555")
        test(8, "(555) 555-55")
        test(9, "(555) 555-555")
        test(10, "(555) 555-5555")
        test(11, "(555) 555-5555")
    }

    // MARK: convenience initializer

    func testConvenienceInitializerAllowsFormatting() {
        let partialFormatter = PartialFormatter(defaultRegion: "US")

        let testNumber = "8675309"
        XCTAssertEqual(partialFormatter.formatPartial(testNumber), "867-5309")
    }
<<<<<<< HEAD
}
=======
    
    // *144
    func testBrazilianOperatorService() {
        let partialFormatter = PartialFormatter(phoneNumberKit: phoneNumberKit, defaultRegion: "BR")
        var testNumber = "*"
        XCTAssertEqual(partialFormatter.formatPartial(testNumber), "*")
        testNumber = "*1"
        XCTAssertEqual(partialFormatter.formatPartial(testNumber), "*1")
        testNumber = "*14"
        XCTAssertEqual(partialFormatter.formatPartial(testNumber), "*14")
        testNumber = "*144"
        XCTAssertEqual(partialFormatter.formatPartial(testNumber), "*144")
    }
    
    // *#06#
    func testImeiCodeRetrieval() {
        let partialFormatter = PartialFormatter(phoneNumberKit: phoneNumberKit, defaultRegion: "BR")
        var testNumber = "*"
        XCTAssertEqual(partialFormatter.formatPartial(testNumber), "*")
        testNumber = "*#"
        XCTAssertEqual(partialFormatter.formatPartial(testNumber), "*#")
        testNumber = "*#0"
        XCTAssertEqual(partialFormatter.formatPartial(testNumber), "*#0")
        testNumber = "*#06"
        XCTAssertEqual(partialFormatter.formatPartial(testNumber), "*#06")
        testNumber = "*#06#"
        XCTAssertEqual(partialFormatter.formatPartial(testNumber), "*#06#")
    }
    
    // *#*6#
    func testAsteriskShouldNotBeRejectedInTheMiddle() {
        let partialFormatter = PartialFormatter(phoneNumberKit: phoneNumberKit, defaultRegion: "BR")
        var testNumber = "*"
        XCTAssertEqual(partialFormatter.formatPartial(testNumber), "*")
        testNumber = "*#"
        XCTAssertEqual(partialFormatter.formatPartial(testNumber), "*#")
        testNumber = "*#*"
        XCTAssertEqual(partialFormatter.formatPartial(testNumber), "*#*")
        testNumber = "*#*6"
        XCTAssertEqual(partialFormatter.formatPartial(testNumber), "*#*6")
        testNumber = "*#*6#"
        XCTAssertEqual(partialFormatter.formatPartial(testNumber), "*#*6#")
    }
    
    // *#*6#
    func testPoundShouldNotBeRejectedInTheMiddle() {
        let partialFormatter = PartialFormatter(phoneNumberKit: phoneNumberKit, defaultRegion: "BR")
        var testNumber = "*"
        XCTAssertEqual(partialFormatter.formatPartial(testNumber), "*")
        testNumber = "*#"
        XCTAssertEqual(partialFormatter.formatPartial(testNumber), "*#")
        testNumber = "*#*"
        XCTAssertEqual(partialFormatter.formatPartial(testNumber), "*#*")
        testNumber = "*#*6"
        XCTAssertEqual(partialFormatter.formatPartial(testNumber), "*#*6")
        testNumber = "*#*6#"
        XCTAssertEqual(partialFormatter.formatPartial(testNumber), "*#*6#")
    }
    
    // Pauses and waits (http://allgaierconsulting.com/techtalk/2014/8/1/why-and-how-to-insert-a-pause-or-wait-key-on-your-iphone)
    
    // 650,9,2
    func testPausedPhoneNumber() {
        let partialFormatter = PartialFormatter(phoneNumberKit: phoneNumberKit, defaultRegion: "BR")
        var testNumber = "6"
        XCTAssertEqual(partialFormatter.formatPartial(testNumber), "6")
        testNumber = "65"
        XCTAssertEqual(partialFormatter.formatPartial(testNumber), "65")
        testNumber = "650"
        XCTAssertEqual(partialFormatter.formatPartial(testNumber), "650")
        testNumber = "650,"
        XCTAssertEqual(partialFormatter.formatPartial(testNumber), "650,")
        testNumber = "650,9"
        XCTAssertEqual(partialFormatter.formatPartial(testNumber), "650,9")
        testNumber = "650,9,"
        XCTAssertEqual(partialFormatter.formatPartial(testNumber), "650,9,")
        testNumber = "650,9,2"
        XCTAssertEqual(partialFormatter.formatPartial(testNumber), "650,9,2")
    }
    
    // 121;4
    func testWaitPhoneNumber() {
        let partialFormatter = PartialFormatter(phoneNumberKit: phoneNumberKit, defaultRegion: "US")
        var testNumber = "1"
        XCTAssertEqual(partialFormatter.formatPartial(testNumber), "1")
        testNumber = "12"
        XCTAssertEqual(partialFormatter.formatPartial(testNumber), "12")
        testNumber = "121"
        XCTAssertEqual(partialFormatter.formatPartial(testNumber), "121")
        testNumber = "121;"
        XCTAssertEqual(partialFormatter.formatPartial(testNumber), "121;")
        testNumber = "121;4"
        XCTAssertEqual(partialFormatter.formatPartial(testNumber), "121;4")
    }
    
}
>>>>>>> 24b754a3
<|MERGE_RESOLUTION|>--- conflicted
+++ resolved
@@ -271,10 +271,7 @@
         testNumber = "07739555555"
         XCTAssertEqual(partialFormatter.formatPartial(testNumber), "07739 555555")
     }
-<<<<<<< HEAD
-
-=======
-    
+
     // 07739555555,9
     func testUKMobileNumberWithDigitsPausesAndWaits() {
         let partialFormatter = PartialFormatter(phoneNumberKit: phoneNumberKit, defaultRegion: "GB")
@@ -318,7 +315,6 @@
         XCTAssertEqual(partialFormatter.formatPartial(testNumber), "07739 555555,9,1;2;5")
     }
     
->>>>>>> 24b754a3
     // MARK: region prediction
 
     func testMinimalFrenchNumber() {
@@ -372,9 +368,6 @@
         let testNumber = "8675309"
         XCTAssertEqual(partialFormatter.formatPartial(testNumber), "867-5309")
     }
-<<<<<<< HEAD
-}
-=======
     
     // *144
     func testBrazilianOperatorService() {
@@ -438,7 +431,7 @@
     
     // 650,9,2
     func testPausedPhoneNumber() {
-        let partialFormatter = PartialFormatter(phoneNumberKit: phoneNumberKit, defaultRegion: "BR")
+        let partialFormatter = PartialFormatter(phoneNumberKit: phoneNumberKit, defaultRegion: "US")
         var testNumber = "6"
         XCTAssertEqual(partialFormatter.formatPartial(testNumber), "6")
         testNumber = "65"
@@ -470,5 +463,4 @@
         XCTAssertEqual(partialFormatter.formatPartial(testNumber), "121;4")
     }
     
-}
->>>>>>> 24b754a3
+}